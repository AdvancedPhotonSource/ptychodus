[build-system]
requires = ["setuptools>=64", "setuptools_scm[toml]>=8"]
build-backend = "setuptools.build_meta"

[project]
name = "ptychodus"
description = "Ptychodus is a ptychography data analysis application."
readme = "README.rst"
requires-python = ">=3.10"
license = {file = "LICENSE"}
dependencies = [
    "h5py>=3",
    "hdf5plugin",
    "matplotlib",
    "numpy",
    "psutil",
    "scikit-image",
    "scipy",
    "tables",
    "tifffile",
    "watchdog",
]
dynamic = ["version"]

[project.scripts]
ptychodus = "ptychodus.__main__:main"

[project.optional-dependencies]
globus = ["gladier", "gladier-tools>=0.5.4"]
gui = ["PyQt5"]
ptychonn = ["ptychonn==0.3.*,>=0.3.7"]
tike = ["tike==0.25.*,>=0.25.3"]

[tool.setuptools.package-data]
"ptychodus" = ["py.typed"]

[tool.setuptools.packages.find]
where = ["src"]

[tool.setuptools_scm]

[tool.mypy]
plugins = "numpy.typing.mypy_plugin"

[[tool.mypy.overrides]]
module = [
    "fair_research_login",
    "funcx_endpoint.*",
    "gladier.*",
    "globus_sdk.*",
    "h5py",
    "hdf5plugin",
    "lightning.*",
    "parsl.*",
<<<<<<< HEAD
    "ptycho.*",
=======
    "ptychi.*",
>>>>>>> b8981731
    "ptychonn.*",
    "pvaccess",
    "pvapy.*",
    "scipy.*",
    "tables.*",
    "tifffile",
    "tike.*",
]
ignore_missing_imports = true

[tool.ruff]
line-length = 100
target-version = "py310"

[tool.ruff.format]
quote-style = "single"<|MERGE_RESOLUTION|>--- conflicted
+++ resolved
@@ -52,11 +52,8 @@
     "hdf5plugin",
     "lightning.*",
     "parsl.*",
-<<<<<<< HEAD
+    "ptychi.*",
     "ptycho.*",
-=======
-    "ptychi.*",
->>>>>>> b8981731
     "ptychonn.*",
     "pvaccess",
     "pvapy.*",

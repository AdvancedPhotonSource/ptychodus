[metadata]
name = ptychodus
version = attr: ptychodus.__version__
url = https://github.com/AdvancedPhotonSource/ptychodus
download_url = https://github.com/AdvancedPhotonSource/ptychodus.git
description = Ptychography Analysis Front-End
long_description = file: README.rst, LICENSE
license = BSD 3-Clause License

[options]
packages = find_namespace:
python_requires = >=3.10
install_requires =
    h5py ==3.*
    matplotlib ==3.*
    numpy ==1.*
    psutil ==5.*
    scikit-image ==0.*
    scipy >=1.6,<2.0
    tifffile ==2023.*
    watchdog ==3.*

[options.extras_require]
<<<<<<< HEAD
ptychonn = ptychonn ==0.2
tike = tike ==0.25
gui = pyqt5 ==5
=======
ptychonn = ptychonn ==0.2.*
tike = tike ==0.25.*
gui = pyqt5 ==5.*
>>>>>>> 1a35f610
globus =
    gladier >=0.9
    gladier-tools >=0.5

[options.packages.find]
include = ptychodus*

[options.entry_points]
console_scripts =
    ptychodus = ptychodus.__main__:main
    ptychodus-rpc = ptychodus.model.rpc:main<|MERGE_RESOLUTION|>--- conflicted
+++ resolved
@@ -21,18 +21,12 @@
     watchdog ==3.*
 
 [options.extras_require]
-<<<<<<< HEAD
-ptychonn = ptychonn ==0.2
-tike = tike ==0.25
-gui = pyqt5 ==5
-=======
 ptychonn = ptychonn ==0.2.*
 tike = tike ==0.25.*
 gui = pyqt5 ==5.*
->>>>>>> 1a35f610
 globus =
-    gladier >=0.9
-    gladier-tools >=0.5
+    gladier ==0.9.*
+    gladier-tools ==0.5.*
 
 [options.packages.find]
 include = ptychodus*

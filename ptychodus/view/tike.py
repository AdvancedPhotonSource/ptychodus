from __future__ import annotations
from typing import Optional

from PyQt5.QtCore import Qt
from PyQt5.QtWidgets import (QCheckBox, QComboBox, QFormLayout, QGroupBox, QLineEdit, QSpinBox,
                             QVBoxLayout, QWidget)

from .widgets import DecimalLineEdit, DecimalSlider


class TikeBasicParametersView(QGroupBox):

    def __init__(self, parent: Optional[QWidget]) -> None:
        super().__init__('Tike Parameters', parent)
        self.numGpusLineEdit = QLineEdit()
        self.noiseModelComboBox = QComboBox()
        self.numBatchSpinBox = QSpinBox()
        self.batchMethodComboBox = QComboBox()
        self.numIterSpinBox = QSpinBox()
        self.convergenceWindowSpinBox = QSpinBox()
<<<<<<< HEAD
        self.cgIterSpinBox = QSpinBox()
        self.alphaSlider = DecimalSlider.createInstance(Qt.Orientation.Horizontal)
        self.stepLengthSlider = DecimalSlider.createInstance(Qt.Orientation.Horizontal)
=======
        self.alphaSlider = DecimalSlider.createInstance(Qt.Horizontal)
        self.stepLengthSlider = DecimalSlider.createInstance(Qt.Horizontal)
>>>>>>> d8c2c325
        self.logLevelComboBox = QComboBox()

    @classmethod
    def createInstance(cls,
                       showAlpha: bool,
                       showStepLength: bool,
                       parent: Optional[QWidget] = None) -> TikeBasicParametersView:
        view = cls(parent)

        view.numGpusLineEdit.setToolTip(
            'The number of GPUs to use. If the number of GPUs is less than the requested number, '
            'only workers for the available GPUs are allocated.')
        view.noiseModelComboBox.setToolTip('The noise model to use for the cost function.')
        view.numBatchSpinBox.setToolTip('The dataset is divided into this number of groups '
                                        'where each group is processed sequentially.')
        view.batchMethodComboBox.setToolTip('The name of the batch selection method.')
        view.numIterSpinBox.setToolTip('The number of epochs to process before returning.')
        view.convergenceWindowSpinBox.setToolTip(
            'The number of epochs to consider for convergence monitoring. '
            'Set to any value less than 2 to disable.')
        view.alphaSlider.setToolTip('RPIE becomes EPIE when this parameter is 1.')
        view.stepLengthSlider.setToolTip(
            'Scales the inital search directions before the line search.')

        layout = QFormLayout()
        layout.addRow('Number of GPUs:', view.numGpusLineEdit)
        layout.addRow('Noise Model:', view.noiseModelComboBox)
        layout.addRow('Number of Batches:', view.numBatchSpinBox)
        layout.addRow('Batch Method:', view.batchMethodComboBox)
        layout.addRow('Number of Iterations:', view.numIterSpinBox)
        layout.addRow('Convergence Window:', view.convergenceWindowSpinBox)

        if showAlpha:
            layout.addRow('Alpha:', view.alphaSlider)

        if showStepLength:
            layout.addRow('Step Length:', view.stepLengthSlider)

        layout.addRow('Log Level:', view.logLevelComboBox)

        view.setLayout(layout)

        return view


class TikeAdaptiveMomentView(QGroupBox):

    def __init__(self, parent: Optional[QWidget]) -> None:
        super().__init__('Adaptive Moment', parent)
        self.mdecaySlider = DecimalSlider.createInstance(Qt.Orientation.Horizontal)
        self.vdecaySlider = DecimalSlider.createInstance(Qt.Orientation.Horizontal)

    @classmethod
    def createInstance(cls, parent: Optional[QWidget] = None) -> TikeAdaptiveMomentView:
        view = cls(parent)

        view.mdecaySlider.setToolTip('The proportion of the first moment '
                                     'that is previous first moments.')
        view.vdecaySlider.setToolTip('The proportion of the second moment '
                                     'that is previous second moments.')

        layout = QFormLayout()
        layout.addRow('M Decay:', view.mdecaySlider)
        layout.addRow('V Decay:', view.vdecaySlider)
        view.setLayout(layout)

        return view


class TikeMultigridView(QGroupBox):

    def __init__(self, parent: Optional[QWidget]) -> None:
        super().__init__('Multigrid', parent)
        self.numLevelsSpinBox = QSpinBox()

    @classmethod
    def createInstance(cls, parent: Optional[QWidget] = None) -> TikeMultigridView:
        view = cls(parent)

        view.numLevelsSpinBox.setToolTip(
            'The number of times to reduce the problem by a factor of two.')

        layout = QFormLayout()
        layout.addRow('Number of Levels:', view.numLevelsSpinBox)
        view.setLayout(layout)

        return view


class TikePositionCorrectionView(QGroupBox):

    def __init__(self, parent: Optional[QWidget]) -> None:
        super().__init__('Position Correction', parent)
        self.positionRegularizationCheckBox = QCheckBox('Use Regularization')
        self.adaptiveMomentView = TikeAdaptiveMomentView.createInstance()

    @classmethod
    def createInstance(cls, parent: Optional[QWidget] = None) -> TikePositionCorrectionView:
        view = cls(parent)

        view.positionRegularizationCheckBox.setToolTip(
            'Whether the positions are constrained to fit a random error plus affine error model.')

        layout = QFormLayout()
        layout.addRow(view.positionRegularizationCheckBox)
        layout.addRow(view.adaptiveMomentView)
        view.setLayout(layout)

        return view


class TikeProbeSupportView(QGroupBox):

    def __init__(self, parent: Optional[QWidget]) -> None:
        super().__init__('Finite Probe Support', parent)
        self.weightLineEdit = DecimalLineEdit.createInstance()
        self.radiusSlider = DecimalSlider.createInstance(Qt.Orientation.Horizontal)
        self.degreeLineEdit = DecimalLineEdit.createInstance()

    @classmethod
    def createInstance(cls, parent: Optional[QWidget] = None) -> TikeProbeSupportView:
        view = cls(parent)

        view.weightLineEdit.setToolTip('Weight of the finite probe constraint.')
        view.radiusSlider.setToolTip('Radius of probe support as fraction of probe grid.')
        view.degreeLineEdit.setToolTip('Degree of the supergaussian defining the probe support.')

        layout = QFormLayout()
        layout.addRow('Weight:', view.weightLineEdit)
        layout.addRow('Radius:', view.radiusSlider)
        layout.addRow('Degree:', view.degreeLineEdit)
        view.setLayout(layout)

        return view


class TikeProbeCorrectionView(QGroupBox):

    def __init__(self, parent: Optional[QWidget]) -> None:
        super().__init__('Probe Correction', parent)
        self.forceSparsitySlider = DecimalSlider.createInstance(Qt.Orientation.Horizontal)
        self.forceOrthogonalityCheckBox = QCheckBox('Force Orthogonality')
        self.forceCenteredIntensityCheckBox = QCheckBox('Force Centered Intensity')
        self.probeSupportView = TikeProbeSupportView.createInstance()
        self.adaptiveMomentView = TikeAdaptiveMomentView.createInstance()
        self.additionalProbePenaltyLineEdit = DecimalLineEdit.createInstance()

    @classmethod
    def createInstance(cls, parent: Optional[QWidget] = None) -> TikeProbeCorrectionView:
        view = cls(parent)

        view.forceSparsitySlider.setToolTip('Forces this proportion of zero elements.')
        view.forceOrthogonalityCheckBox.setToolTip(
            'Forces probes to be orthogonal each iteration.')
        view.forceCenteredIntensityCheckBox.setToolTip(
            'Forces the probe intensity to be centered.')
        view.additionalProbePenaltyLineEdit.setToolTip(
            'Penalty applied to the last probe for existing.')

        layout = QFormLayout()
        layout.addRow('Force Sparsity:', view.forceSparsitySlider)
        layout.addRow(view.forceOrthogonalityCheckBox)
        layout.addRow(view.forceCenteredIntensityCheckBox)
        layout.addRow(view.probeSupportView)
        layout.addRow(view.adaptiveMomentView)
        layout.addRow('Additional Probe Penalty:', view.additionalProbePenaltyLineEdit)
        view.setLayout(layout)

        return view


class TikeObjectCorrectionView(QGroupBox):

    def __init__(self, parent: Optional[QWidget]) -> None:
        super().__init__('Object Correction', parent)
        self.positivityConstraintSlider = DecimalSlider.createInstance(Qt.Orientation.Horizontal)
        self.smoothnessConstraintSlider = DecimalSlider.createInstance(Qt.Orientation.Horizontal)
        self.adaptiveMomentView = TikeAdaptiveMomentView.createInstance()
        self.useMagnitudeClippingCheckBox = QCheckBox('Magnitude Clipping')

    @classmethod
    def createInstance(cls, parent: Optional[QWidget] = None) -> TikeObjectCorrectionView:
        view = cls(parent)

        view.useMagnitudeClippingCheckBox.setToolTip('Forces the object magnitude to be <= 1.')

        layout = QFormLayout()
        layout.addRow('Positivity Constraint:', view.positivityConstraintSlider)
        layout.addRow('Smoothness Constraint:', view.smoothnessConstraintSlider)
        layout.addRow(view.adaptiveMomentView)
        layout.addRow(view.useMagnitudeClippingCheckBox)
        view.setLayout(layout)

        return view


class TikeParametersView(QWidget):

    def __init__(self, showAlpha: bool, showStepLength: bool, parent: Optional[QWidget]) -> None:
        super().__init__(parent)
        self.basicParametersView = TikeBasicParametersView.createInstance(
            showAlpha, showStepLength)
        self.multigridView = TikeMultigridView.createInstance()
        self.positionCorrectionView = TikePositionCorrectionView.createInstance()
        self.probeCorrectionView = TikeProbeCorrectionView.createInstance()
        self.objectCorrectionView = TikeObjectCorrectionView.createInstance()

    @classmethod
    def createInstance(cls,
                       showAlpha: bool,
                       showStepLength: bool,
                       parent: Optional[QWidget] = None) -> TikeParametersView:
        view = cls(showAlpha, showStepLength, parent)

        layout = QVBoxLayout()
        layout.addWidget(view.basicParametersView)
        layout.addWidget(view.multigridView)
        layout.addWidget(view.positionCorrectionView)
        layout.addWidget(view.probeCorrectionView)
        layout.addWidget(view.objectCorrectionView)
        layout.addStretch()
        view.setLayout(layout)

        return view<|MERGE_RESOLUTION|>--- conflicted
+++ resolved
@@ -18,14 +18,8 @@
         self.batchMethodComboBox = QComboBox()
         self.numIterSpinBox = QSpinBox()
         self.convergenceWindowSpinBox = QSpinBox()
-<<<<<<< HEAD
-        self.cgIterSpinBox = QSpinBox()
         self.alphaSlider = DecimalSlider.createInstance(Qt.Orientation.Horizontal)
         self.stepLengthSlider = DecimalSlider.createInstance(Qt.Orientation.Horizontal)
-=======
-        self.alphaSlider = DecimalSlider.createInstance(Qt.Horizontal)
-        self.stepLengthSlider = DecimalSlider.createInstance(Qt.Horizontal)
->>>>>>> d8c2c325
         self.logLevelComboBox = QComboBox()
 
     @classmethod
@@ -58,6 +52,7 @@
         layout.addRow('Number of Iterations:', view.numIterSpinBox)
         layout.addRow('Convergence Window:', view.convergenceWindowSpinBox)
 
+
         if showAlpha:
             layout.addRow('Alpha:', view.alphaSlider)
 

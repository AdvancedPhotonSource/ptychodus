from collections.abc import Sequence
from importlib.metadata import version
from typing import Any
import logging
import pprint

import numpy
import numpy.typing

import tike.ptycho

<<<<<<< HEAD
from ...api.geometry import Point2D
from ...api.object import Object
from ...api.probe import Probe
from ...api.product import Product
=======
from ...api.object import ObjectArrayType
from ...api.object import ObjectPoint
from ...api.plot import PlotUncertain2D, PlotUncertainAxis, PlotUncertainSeries, PlotAxis, PlotSeries
from ...api.probe import ProbeArrayType
>>>>>>> 2d976607
from ...api.reconstructor import Reconstructor, ReconstructInput, ReconstructOutput
from ...api.scan import Scan, ScanPoint
from ...api.visualize import Plot2D, PlotAxis, PlotSeries
from .multigrid import TikeMultigridSettings
from .objectCorrection import TikeObjectCorrectionSettings
from .positionCorrection import TikePositionCorrectionSettings
from .probeCorrection import TikeProbeCorrectionSettings
from .settings import TikeSettings

logger = logging.getLogger(__name__)


class TikeReconstructor:

    def __init__(self, settings: TikeSettings, multigridSettings: TikeMultigridSettings,
                 positionCorrectionSettings: TikePositionCorrectionSettings,
                 probeCorrectionSettings: TikeProbeCorrectionSettings,
                 objectCorrectionSettings: TikeObjectCorrectionSettings) -> None:
        self._settings = settings
        self._multigridSettings = multigridSettings
        self._positionCorrectionSettings = positionCorrectionSettings
        self._probeCorrectionSettings = probeCorrectionSettings
        self._objectCorrectionSettings = objectCorrectionSettings

        tikeVersion = version('tike')
        logger.info(f'\tTike {tikeVersion}')  # FIXME update interface

    def getObjectOptions(self) -> tike.ptycho.ObjectOptions:
        settings = self._objectCorrectionSettings
        options = None

        if settings.useObjectCorrection.value:
            options = tike.ptycho.ObjectOptions(
                positivity_constraint=float(settings.positivityConstraint.value),
                smoothness_constraint=float(settings.smoothnessConstraint.value),
                use_adaptive_moment=settings.useAdaptiveMoment.value,
                vdecay=float(settings.vdecay.value),
                mdecay=float(settings.mdecay.value),
                clip_magnitude=settings.useMagnitudeClipping.value,
            )

        return options

    def getPositionOptions(self,
                           initialScan: numpy.typing.NDArray[Any]) -> tike.ptycho.PositionOptions:
        settings = self._positionCorrectionSettings
        options = None

        if settings.usePositionCorrection.value:
            options = tike.ptycho.PositionOptions(
                initial_scan=initialScan,
                use_adaptive_moment=settings.useAdaptiveMoment.value,
                vdecay=float(settings.vdecay.value),
                mdecay=float(settings.mdecay.value),
                use_position_regularization=settings.usePositionRegularization.value,
            )

        return options

    def getProbeOptions(self) -> tike.ptycho.ProbeOptions:
        settings = self._probeCorrectionSettings
        options = None

        if settings.useProbeCorrection.value:
            probeSupport = float(settings.probeSupportWeight.value) \
                    if settings.useFiniteProbeSupport.value else 0.

            options = tike.ptycho.ProbeOptions(
                force_orthogonality=settings.forceOrthogonality.value,
                force_centered_intensity=settings.forceCenteredIntensity.value,
                force_sparsity=float(settings.forceSparsity.value),
                use_adaptive_moment=settings.useAdaptiveMoment.value,
                vdecay=float(settings.vdecay.value),
                mdecay=float(settings.mdecay.value),
                probe_support=probeSupport,
                probe_support_radius=float(settings.probeSupportRadius.value),
                probe_support_degree=float(settings.probeSupportDegree.value),
                additional_probe_penalty=float(settings.additionalProbePenalty.value),
            )

        return options

    def getNumGpus(self) -> int | tuple[int, ...]:
        numGpus = self._settings.numGpus.value
        onlyDigitsAndCommas = all(c.isdigit() or c == ',' for c in numGpus)
        hasDigit = any(c.isdigit() for c in numGpus)

        if onlyDigitsAndCommas and hasDigit:
            if ',' in numGpus:
                return tuple(int(n) for n in numGpus.split(',') if n)
            else:
                return int(numGpus)

        return 1

    def _plotCosts(self, costs: Sequence[Sequence[float]]) -> PlotUncertain2D:
        plot = PlotUncertain2D.createNull()
        numIterations = len(costs)

        if numIterations > 0:
            seriesX = PlotSeries(label='Iteration', values=[*range(numIterations)])
            minCost: list[float] = list()
            midCost: list[float] = list()
            maxCost: list[float] = list()

            seriesYList: list[PlotUncertainSeries] = list()

            for values in costs:
                minCost.append(min(values))
                midCost.append(float(numpy.median(values)))
                maxCost.append(max(values))

            seriesYList = [
                PlotUncertainSeries(
                    label='Median',
                    lo=minCost,
                    values=midCost,
                    hi=maxCost,
                ),
            ]

            plot = PlotUncertain2D(
                axisX=PlotAxis(label='Iteration', series=[seriesX]),
                axisY=PlotUncertainAxis(label='Cost', series=seriesYList),
            )

        return plot

    def __call__(self, parameters: ReconstructInput,
                 algorithmOptions: tike.ptycho.solvers.IterativeOptions) -> ReconstructOutput:
        patternsArray = numpy.fft.ifftshift(parameters.patterns, axes=(-2, -1))

        objectInput = parameters.product.object_
        objectGeometry = objectInput.getGeometry()
        objectInputArray = objectInput.array.astype('complex64')

        probeInput = parameters.product.probe
        probeInputArray = probeInput.array[numpy.newaxis, numpy.newaxis, ...].astype('complex64')

        scanInput = parameters.product.scan
        scanInputCoords: list[float] = list()

        # Tike coordinate system origin is top-left corner; requires padding
        ux = -probeInputArray.shape[-1] / 2
        uy = -probeInputArray.shape[-2] / 2

        for scanPoint in scanInput:
            point = Point2D(scanPoint.positionXInMeters, scanPoint.positionYInMeters)
            objectPoint = objectGeometry.mapScanPointToObjectPoint(point)
            scanInputCoords.append(objectPoint.y + uy)
            scanInputCoords.append(objectPoint.x + ux)

        scanInputArray = numpy.array(scanInputCoords,
                                     dtype=numpy.float32).reshape(len(scanInput), 2)
        scanMin = scanInputArray.min(axis=0)
        scanMax = scanInputArray.max(axis=0)
        logger.debug(f'Scan range [px]: {scanMin} -> {scanMax}')
        numGpus = self.getNumGpus()

        logger.debug(f'data shape={patternsArray.shape}')
        logger.debug(f'scan shape={scanInputArray.shape}')
        logger.debug(f'probe shape={probeInputArray.shape}')
        logger.debug(f'object shape={objectInputArray.shape}')
        logger.debug(f'num_gpu={numGpus}')

        exitwave_options = tike.ptycho.ExitWaveOptions(
            # FIXME: Use a user supplied `measured_pixels` instead
            measured_pixels=numpy.ones(probeInputArray.shape[-2:], dtype=numpy.bool_),
            noise_model=self._settings.noiseModel.value,
        )

        ptychoParameters = tike.ptycho.solvers.PtychoParameters(
            probe=probeInputArray,
            psi=objectInputArray,
            scan=scanInputArray,
            algorithm_options=algorithmOptions,
            probe_options=self.getProbeOptions(),
            object_options=self.getObjectOptions(),
            position_options=self.getPositionOptions(scanInputArray),
            exitwave_options=exitwave_options,
        )

        if self._multigridSettings.useMultigrid.value:
            result = tike.ptycho.reconstruct_multigrid(
                data=patternsArray,
                parameters=ptychoParameters,
                num_gpu=numGpus,
                use_mpi=False,
                num_levels=self._multigridSettings.numLevels.value,
                interp=None,  # TODO does this have other options?
            )
        else:
            # TODO support interactive reconstructions
            with tike.ptycho.Reconstruction(
                    data=patternsArray,
                    parameters=ptychoParameters,
                    num_gpu=numGpus,
                    use_mpi=False,
            ) as context:
                context.iterate(ptychoParameters.algorithm_options.num_iter)
            result = context.parameters

        logger.debug(f'Result: {pprint.pformat(result)}')

        if self._positionCorrectionSettings.usePositionCorrection.value:
            scanOutputPoints: list[ScanPoint] = list()

            for uncorrectedPoint, xy in zip(scanInput, result.scan):
                objectPoint = Point2D(x=xy[1], y=xy[0])
                point = objectGeometry.mapObjectPointToScanPoint(objectPoint)
                scanPoint = ScanPoint(uncorrectedPoint.index, point.x, point.y)
                scanOutputPoints.append(scanPoint)

            scanOutput = Scan(scanOutputPoints)
        else:
            scanOutput = scanInput.copy()

        if self._probeCorrectionSettings.useProbeCorrection.value:
            probeOutput = Probe(
                array=result.probe[0, 0],
                pixelWidthInMeters=probeInput.pixelWidthInMeters,
                pixelHeightInMeters=probeInput.pixelHeightInMeters,
            )
        else:
            probeOutput = probeInput.copy()

        if self._objectCorrectionSettings.useObjectCorrection.value:
            objectOutput = Object(
                array=result.psi,
                layerDistanceInMeters=objectInput.layerDistanceInMeters,
                pixelWidthInMeters=objectInput.pixelWidthInMeters,
                pixelHeightInMeters=objectInput.pixelHeightInMeters,
                centerXInMeters=objectInput.centerXInMeters,
                centerYInMeters=objectInput.centerYInMeters,
            )
        else:
            objectOutput = objectInput.copy()

        product = Product(
            metadata=parameters.product.metadata,
            scan=scanOutput,
            probe=probeOutput,
            object_=objectOutput,
            costs=self._plotCosts(result.algorithm_options.costs),
        )

        return ReconstructOutput(product, 0)


class RegularizedPIEReconstructor(Reconstructor):

    def __init__(self, tikeReconstructor: TikeReconstructor) -> None:
        super().__init__()
        self._algorithmOptions = tike.ptycho.solvers.RpieOptions()
        self._tikeReconstructor = tikeReconstructor

    @property
    def name(self) -> str:
        return self._algorithmOptions.name

    @property
    def _settings(self) -> TikeSettings:
        return self._tikeReconstructor._settings

    def reconstruct(self, parameters: ReconstructInput) -> ReconstructOutput:
        self._algorithmOptions.num_batch = self._settings.numBatch.value
        self._algorithmOptions.batch_method = self._settings.batchMethod.value
        self._algorithmOptions.num_iter = self._settings.numIter.value
        self._algorithmOptions.convergence_window = self._settings.convergenceWindow.value
        self._algorithmOptions.alpha = float(self._settings.alpha.value)
        return self._tikeReconstructor(parameters, self._algorithmOptions)


class IterativeLeastSquaresReconstructor(Reconstructor):

    def __init__(self, tikeReconstructor: TikeReconstructor) -> None:
        super().__init__()
        self._algorithmOptions = tike.ptycho.solvers.LstsqOptions()
        self._tikeReconstructor = tikeReconstructor

    @property
    def name(self) -> str:
        return self._algorithmOptions.name

    @property
    def _settings(self) -> TikeSettings:
        return self._tikeReconstructor._settings

    def reconstruct(self, parameters: ReconstructInput) -> ReconstructOutput:
        self._algorithmOptions.num_batch = self._settings.numBatch.value
        self._algorithmOptions.batch_method = self._settings.batchMethod.value
        self._algorithmOptions.num_iter = self._settings.numIter.value
        self._algorithmOptions.convergence_window = self._settings.convergenceWindow.value
        return self._tikeReconstructor(parameters, self._algorithmOptions)


class DifferenceMapReconstructor(Reconstructor):

    def __init__(self, tikeReconstructor: TikeReconstructor) -> None:
        super().__init__()
        self._algorithmOptions = tike.ptycho.solvers.DmOptions()
        self._tikeReconstructor = tikeReconstructor

    @property
    def name(self) -> str:
        return self._algorithmOptions.name

    @property
    def _settings(self) -> TikeSettings:
        return self._tikeReconstructor._settings

    def reconstruct(self, parameters: ReconstructInput) -> ReconstructOutput:
        self._algorithmOptions.num_batch = self._settings.numBatch.value
        self._algorithmOptions.batch_method = self._settings.batchMethod.value
        self._algorithmOptions.num_iter = self._settings.numIter.value
        self._algorithmOptions.convergence_window = self._settings.convergenceWindow.value
        return self._tikeReconstructor(parameters, self._algorithmOptions)<|MERGE_RESOLUTION|>--- conflicted
+++ resolved
@@ -9,20 +9,14 @@
 
 import tike.ptycho
 
-<<<<<<< HEAD
 from ...api.geometry import Point2D
 from ...api.object import Object
 from ...api.probe import Probe
 from ...api.product import Product
-=======
-from ...api.object import ObjectArrayType
-from ...api.object import ObjectPoint
-from ...api.plot import PlotUncertain2D, PlotUncertainAxis, PlotUncertainSeries, PlotAxis, PlotSeries
-from ...api.probe import ProbeArrayType
->>>>>>> 2d976607
 from ...api.reconstructor import Reconstructor, ReconstructInput, ReconstructOutput
 from ...api.scan import Scan, ScanPoint
-from ...api.visualize import Plot2D, PlotAxis, PlotSeries
+from ...api.visualize import (PlotAxis, PlotSeries, PlotUncertain2D, PlotUncertainAxis,
+                              PlotUncertainSeries)
 from .multigrid import TikeMultigridSettings
 from .objectCorrection import TikeObjectCorrectionSettings
 from .positionCorrection import TikePositionCorrectionSettings
@@ -265,7 +259,6 @@
             object_=objectOutput,
             costs=self._plotCosts(result.algorithm_options.costs),
         )
-
         return ReconstructOutput(product, 0)
 
 

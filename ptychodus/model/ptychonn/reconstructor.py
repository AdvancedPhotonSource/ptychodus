--- conflicted
+++ resolved
@@ -14,15 +14,10 @@
                                          TrainableReconstructor, TrainOutput)
 
 from ..analysis import ObjectLinearInterpolator, ObjectStitcher
-<<<<<<< HEAD
 from .buffers import ObjectPatchCircularBuffer, PatternCircularBuffer
 from .model import PtychoNNModelProvider
-from .settings import PtychoNNModelSettings, PtychoNNTrainingSettings
-
-=======
 from .settings import PtychoNNModelSettings, PtychoNNTrainingSettings, PtychoNNPositionPredictionSettings
  
->>>>>>> dfdd93af
 logger = logging.getLogger(__name__)
 
 
@@ -33,19 +28,13 @@
     PATTERNS_KW: Final[str] = 'reciprocal'
 
     def __init__(self, modelSettings: PtychoNNModelSettings,
-<<<<<<< HEAD
                  trainingSettings: PtychoNNTrainingSettings,
+                 positionPredictionSettings: PtychoNNPositionPredictionSettings,
                  modelProvider: PtychoNNModelProvider) -> None:
         self._modelSettings = modelSettings
         self._trainingSettings = trainingSettings
+        self._positionPredictionSettings = positionPredictionSettings
         self._modelProvider = modelProvider
-=======
-                 trainingSettings: PtychoNNTrainingSettings, 
-                 positionPredictionSettings: PtychoNNPositionPredictionSettings, *, enableAmplitude: bool) -> None:
-        self._modelSettings = modelSettings
-        self._trainingSettings = trainingSettings
-        self._positionPredictionSettings = positionPredictionSettings
->>>>>>> dfdd93af
         self._patternBuffer = PatternCircularBuffer.createZeroSized()
         self._objectPatchBuffer = ObjectPatchCircularBuffer.createZeroSized()
 
@@ -218,10 +207,4 @@
         return self.MODEL_FILE_FILTER
 
     def saveModel(self, filePath: Path) -> None:
-<<<<<<< HEAD
-        self._modelProvider.saveModel(filePath)
-=======
-        raise NotImplementedError(f'Save trained model to \"{filePath}\"')  # TODO
-    
-    
->>>>>>> dfdd93af
+        self._modelProvider.saveModel(filePath)
--- conflicted
+++ resolved
@@ -70,14 +70,9 @@
                     raise ScanPointParseError('Bad number of columns!')
 
                 point = ScanPoint(
-<<<<<<< HEAD
                     int(row[self.DATA_POINT_COLUMN]),
-                    float(row[self.X_COLUMN]) * self.MICRONS_TO_METERS,
-                    float(row[self.Y_COLUMN]) * self.MICRONS_TO_METERS,
-=======
-                    x=-float(row[self.X_COLUMN]) * self.MICRONS_TO_METERS,
-                    y=-float(row[self.Y_COLUMN]) * self.MICRONS_TO_METERS,
->>>>>>> cc492026
+                    -float(row[self.X_COLUMN]) * self.MICRONS_TO_METERS,
+                    -float(row[self.Y_COLUMN]) * self.MICRONS_TO_METERS,
                 )
                 pointList.append(point)
 

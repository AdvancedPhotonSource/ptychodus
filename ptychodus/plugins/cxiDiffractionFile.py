from decimal import Decimal
from pathlib import Path
import logging

import h5py

from ptychodus.api.apparatus import PixelGeometry
from ptychodus.api.data import (DiffractionDataset, DiffractionFileReader, DiffractionMetadata,
                                SimpleDiffractionDataset)
from ptychodus.api.image import ImageExtent
from ptychodus.api.plugins import PluginRegistry
from .h5DiffractionFile import H5DiffractionPatternArray, H5DiffractionFileTreeBuilder

logger = logging.getLogger(__name__)


class CXIDiffractionFileReader(DiffractionFileReader):

    def __init__(self) -> None:
        self._dataPath = '/entry_1/data_1/data'
        self._treeBuilder = H5DiffractionFileTreeBuilder()

    def read(self, filePath: Path) -> DiffractionDataset:
        dataset = SimpleDiffractionDataset.createNullInstance(filePath)

        try:
            with h5py.File(filePath, 'r') as h5File:
                contentsTree = self._treeBuilder.build(h5File)

                try:
                    data = h5File[self._dataPath]
                except KeyError:
                    logger.debug('Unable to load data.')
                else:
                    numberOfPatterns, detectorHeight, detectorWidth = data.shape

<<<<<<< HEAD
                    detectorExtentInPixels = ImageExtent(detectorWidth, detectorHeight)
                    detectorDistanceInMeters = Decimal.from_float(
                        h5File['/entry_1/instrument_1/detector_1/distance'][()])
                    detectorPixelGeometry = PixelGeometry(
                        Decimal.from_float(
                            h5File['/entry_1/instrument_1/detector_1/x_pixel_size'][()]),
                        Decimal.from_float(
                            h5File['/entry_1/instrument_1/detector_1/y_pixel_size'][()]),
=======
                    detectorNumberOfPixels = Array2D[int](detectorWidth, detectorHeight)
                    detectorDistanceInMeters = Decimal(
                        repr(h5File['/entry_1/instrument_1/detector_1/distance'][()]))
                    detectorPixelSizeInMeters = Array2D[Decimal](
                        Decimal(repr(h5File['/entry_1/instrument_1/detector_1/x_pixel_size'][()])),
                        Decimal(repr(h5File['/entry_1/instrument_1/detector_1/y_pixel_size'][()])),
>>>>>>> 52b5397d
                    )
                    probeEnergyInJoules = Decimal(
                        repr(h5File['/entry_1/instrument_1/source_1/energy'][()]))
                    oneJouleInElectronVolts = Decimal('6.241509074e18')
                    probeEnergyInElectronVolts = probeEnergyInJoules * oneJouleInElectronVolts

                    metadata = DiffractionMetadata(
                        numberOfPatternsPerArray=numberOfPatterns,
                        numberOfPatternsTotal=numberOfPatterns,
                        patternDataType=data.dtype,
                        detectorDistanceInMeters=detectorDistanceInMeters,
                        detectorExtentInPixels=detectorExtentInPixels,
                        detectorPixelGeometry=detectorPixelGeometry,
                        probeEnergyInElectronVolts=probeEnergyInElectronVolts,
                        filePath=filePath,
                    )

                    array = H5DiffractionPatternArray(
                        label=filePath.stem,
                        index=0,
                        filePath=filePath,
                        dataPath=self._dataPath,
                    )

                    dataset = SimpleDiffractionDataset(metadata, contentsTree, [array])
        except OSError:
            logger.debug(f'Unable to read file \"{filePath}\".')

        return dataset


def registerPlugins(registry: PluginRegistry) -> None:
    registry.diffractionFileReaders.registerPlugin(
        CXIDiffractionFileReader(),
        simpleName='CXI',
        displayName='Coherent X-ray Imaging Files (*.cxi)',
    )<|MERGE_RESOLUTION|>--- conflicted
+++ resolved
@@ -34,23 +34,12 @@
                 else:
                     numberOfPatterns, detectorHeight, detectorWidth = data.shape
 
-<<<<<<< HEAD
                     detectorExtentInPixels = ImageExtent(detectorWidth, detectorHeight)
-                    detectorDistanceInMeters = Decimal.from_float(
-                        h5File['/entry_1/instrument_1/detector_1/distance'][()])
-                    detectorPixelGeometry = PixelGeometry(
-                        Decimal.from_float(
-                            h5File['/entry_1/instrument_1/detector_1/x_pixel_size'][()]),
-                        Decimal.from_float(
-                            h5File['/entry_1/instrument_1/detector_1/y_pixel_size'][()]),
-=======
-                    detectorNumberOfPixels = Array2D[int](detectorWidth, detectorHeight)
                     detectorDistanceInMeters = Decimal(
                         repr(h5File['/entry_1/instrument_1/detector_1/distance'][()]))
-                    detectorPixelSizeInMeters = Array2D[Decimal](
+                    detectorPixelGeometry = PixelGeometry(
                         Decimal(repr(h5File['/entry_1/instrument_1/detector_1/x_pixel_size'][()])),
                         Decimal(repr(h5File['/entry_1/instrument_1/detector_1/y_pixel_size'][()])),
->>>>>>> 52b5397d
                     )
                     probeEnergyInJoules = Decimal(
                         repr(h5File['/entry_1/instrument_1/source_1/energy'][()]))

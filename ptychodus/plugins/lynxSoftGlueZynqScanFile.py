from pathlib import Path
from typing import Final
import csv
import logging

from ptychodus.api.plugins import PluginRegistry
from ptychodus.api.scan import Scan, ScanFileReader, ScanPoint, ScanPointParseError

logger = logging.getLogger(__name__)


class LYNXSoftGlueZynqScanFileReader(ScanFileReader):
    SIMPLE_NAME: Final[str] = 'LYNXSoftGlueZynq'
    MICRONS_TO_METERS: Final[float] = 1.e-6

    EXPECTED_HEADER_RAW: Final[list[str]] = [
        'DataPoint',
        'x_st_fzp',
        'y_st_fzp',
        'ckUser_Clk_Count',
        'Detector_Count',
    ]

    EXPECTED_HEADER_PROCESSED: Final[list[str]] = [
        'Detector_Count',
        'Average_x_st_fzp',
        'Stdev_x_st_fzp',
        'Average_y_st_fzp',
        'Stdev_y_st_fzp',
    ]

    def read(self, filePath: Path) -> Scan:
        pointList: list[ScanPoint] = list()
        scanName = self.SIMPLE_NAME

        with filePath.open(newline='') as csvFile:
            csvReader = csv.reader(csvFile, delimiter=' ')
            csvIterator = iter(csvReader)

            titleRow = next(csvIterator)

            try:
                scanName = ' '.join(titleRow).split(',', maxsplit=1)[0]
            except IndexError:
                raise ScanPointParseError('Bad scan name!')

            columnHeaderRow = next(csvIterator)

            if columnHeaderRow == LYNXSoftGlueZynqScanFileReader.EXPECTED_HEADER_RAW:
                logger.debug(f'Reading raw scan positions for \"{scanName}\"...')
                X = 1
                Y = 2
                DETECTOR_COUNT = 4
            elif columnHeaderRow == LYNXSoftGlueZynqScanFileReader.EXPECTED_HEADER_PROCESSED:
                logger.debug(f'Reading processed scan positions for \"{scanName}\"...')
                DETECTOR_COUNT = 0
                X = 1
                Y = 3
            else:
                raise ScanPointParseError('Bad header!')

            for row in csvIterator:
                if row[0].startswith('#'):
                    continue

                if len(row) != len(columnHeaderRow):
                    raise ScanPointParseError('Bad number of columns!')

                point = ScanPoint(
<<<<<<< HEAD
                    int(row[DETECTOR_COUNT]),
                    float(row[X]) * LYNXSoftGlueZynqScanFileReader.MICRONS_TO_METERS,
                    float(row[Y]) * LYNXSoftGlueZynqScanFileReader.MICRONS_TO_METERS,
=======
                    x=-float(row[X]) * LYNXSoftGlueZynqScanFileReader.MICRONS_TO_METERS,
                    y=-float(row[Y]) * LYNXSoftGlueZynqScanFileReader.MICRONS_TO_METERS,
>>>>>>> cc492026
                )
                pointList.append(point)

        return Scan(pointList)


def registerPlugins(registry: PluginRegistry) -> None:
    registry.scanFileReaders.registerPlugin(
        LYNXSoftGlueZynqScanFileReader(),
        simpleName=LYNXSoftGlueZynqScanFileReader.SIMPLE_NAME,
        displayName='LYNX SoftGlueZynq Scan Files (*.dat)',
    )<|MERGE_RESOLUTION|>--- conflicted
+++ resolved
@@ -67,14 +67,9 @@
                     raise ScanPointParseError('Bad number of columns!')
 
                 point = ScanPoint(
-<<<<<<< HEAD
                     int(row[DETECTOR_COUNT]),
-                    float(row[X]) * LYNXSoftGlueZynqScanFileReader.MICRONS_TO_METERS,
-                    float(row[Y]) * LYNXSoftGlueZynqScanFileReader.MICRONS_TO_METERS,
-=======
-                    x=-float(row[X]) * LYNXSoftGlueZynqScanFileReader.MICRONS_TO_METERS,
-                    y=-float(row[Y]) * LYNXSoftGlueZynqScanFileReader.MICRONS_TO_METERS,
->>>>>>> cc492026
+                    -float(row[X]) * LYNXSoftGlueZynqScanFileReader.MICRONS_TO_METERS,
+                    -float(row[Y]) * LYNXSoftGlueZynqScanFileReader.MICRONS_TO_METERS,
                 )
                 pointList.append(point)
 

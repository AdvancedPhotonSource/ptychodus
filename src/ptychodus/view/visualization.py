--- conflicted
+++ resolved
@@ -154,8 +154,7 @@
         if app:
             app.changeOverrideCursor(cursor)  # type: ignore
 
-<<<<<<< HEAD
-    def mousePressEvent(self, event: QGraphicsSceneMouseEvent) -> None:  # noqa: N802
+    def mousePressEvent(self, event: QGraphicsSceneMouseEvent | None) -> None:  # noqa: N802
         match self._mouse_tool:
             case ImageMouseTool.MOVE_TOOL:
                 self._change_override_cursor(Qt.CursorShape.ClosedHandCursor)
@@ -182,7 +181,7 @@
                 self._fourier_item.setRect(rect)
                 self._fourier_item.show()
 
-    def mouseMoveEvent(self, event: QGraphicsSceneMouseEvent) -> None:  # noqa: N802
+    def mouseMoveEvent(self, event: QGraphicsSceneMouseEvent | None) -> None:  # noqa: N802
         match self._mouse_tool:
             case ImageMouseTool.MOVE_TOOL:
                 self.setPos(self.scenePos() + event.scenePos() - event.lastScenePos())
@@ -219,7 +218,7 @@
                 message2 = f'{center.x():.1f}, {center.y():.1f}'
                 self._status_bar.showMessage(f'Rectangle: {message1} (Center: {message2})')
 
-    def mouseReleaseEvent(self, event: QGraphicsSceneMouseEvent) -> None:  # noqa: N802
+    def mouseReleaseEvent(self, event: QGraphicsSceneMouseEvent | None) -> None:  # noqa: N802
         match self._mouse_tool:
             case ImageMouseTool.MOVE_TOOL:
                 self._change_override_cursor(Qt.CursorShape.OpenHandCursor)
@@ -236,81 +235,6 @@
                 self._line_item.hide()
             case ImageMouseTool.FOURIER_TOOL:
                 self._events.fourier_finished.emit(self._fourier_item.rect())
-=======
-    @staticmethod
-    def _create_pen(color: Qt.GlobalColor) -> QPen:
-        pen = QPen(color)
-        pen.setCapStyle(Qt.PenCapStyle.FlatCap)
-        pen.setJoinStyle(Qt.PenJoinStyle.MiterJoin)
-        pen.setCosmetic(True)
-        return pen
-
-    def mousePressEvent(self, event: QGraphicsSceneMouseEvent | None) -> None:  # noqa: N802
-        if self._mouse_tool == ImageMouseTool.MOVE_TOOL:
-            self._change_override_cursor(Qt.CursorShape.ClosedHandCursor)
-        elif self._mouse_tool == ImageMouseTool.RULER_TOOL:
-            line = QLineF(event.pos(), event.pos())
-            self.prepareGeometryChange()
-            self._line_item.setLine(line)
-            self._line_item.setPen(self._create_pen(Qt.GlobalColor.cyan))
-            self._line_item.show()
-        elif self._mouse_tool == ImageMouseTool.RECTANGLE_TOOL:
-            self._rectangle_origin = event.pos()
-            rect = QRectF(self._rectangle_origin, QSizeF())
-            self.prepareGeometryChange()
-            self._rectangle_item.setRect(rect)
-            self._rectangle_item.setPen(self._create_pen(Qt.GlobalColor.cyan))
-            self._rectangle_item.show()
-        elif self._mouse_tool == ImageMouseTool.LINE_CUT_TOOL:
-            line = QLineF(event.pos(), event.pos())
-            self.prepareGeometryChange()
-            self._line_item.setLine(line)
-            self._line_item.setPen(self._create_pen(Qt.GlobalColor.magenta))
-            self._line_item.show()
-
-    def mouseMoveEvent(self, event: QGraphicsSceneMouseEvent | None) -> None:  # noqa: N802
-        if self._mouse_tool == ImageMouseTool.MOVE_TOOL:
-            self.setPos(self.scenePos() + event.scenePos() - event.lastScenePos())
-        elif self._mouse_tool == ImageMouseTool.RULER_TOOL:
-            origin = self._line_item.line().p1()
-            line = QLineF(origin, event.pos())
-            self.prepareGeometryChange()
-            self._line_item.setLine(line)
-            message1 = f'{line.length():.1f} pixels, {line.angle():.2f}\u00b0'
-            message2 = f'{line.dx():.1f} \u00d7 {line.dy():.1f}'
-            self._status_bar.showMessage(f'{message1} ({message2})')
-        elif self._mouse_tool == ImageMouseTool.RECTANGLE_TOOL:
-            rect = QRectF(self._rectangle_origin, event.pos()).normalized()
-            center = rect.center()
-            self.prepareGeometryChange()
-            self._rectangle_item.setRect(rect)
-            message1 = f'{rect.width():.1f} \u00d7 {rect.height():.1f}'
-            message2 = f'{center.x():.1f}, {center.y():.1f}'
-            self._status_bar.showMessage(f'Rectangle: {message1} (Center: {message2})')
-        elif self._mouse_tool == ImageMouseTool.LINE_CUT_TOOL:
-            origin = self._line_item.line().p1()
-            line = QLineF(origin, event.pos())
-            self.prepareGeometryChange()
-            self._line_item.setLine(line)
-            message1 = f'{line.length():.1f} pixels, {line.angle():.2f}\u00b0'
-            message2 = f'{line.dx():.1f} \u00d7 {line.dy():.1f}'
-            self._status_bar.showMessage(f'{message1} ({message2})')
-
-    def mouseReleaseEvent(self, event: QGraphicsSceneMouseEvent | None) -> None:  # noqa: N802
-        if self._mouse_tool == ImageMouseTool.MOVE_TOOL:
-            self._change_override_cursor(Qt.CursorShape.OpenHandCursor)
-        elif self._mouse_tool == ImageMouseTool.RULER_TOOL:
-            self._line_item.setLine(QLineF())
-            self._line_item.hide()
-        elif self._mouse_tool == ImageMouseTool.RECTANGLE_TOOL:
-            self._events.rectangle_finished.emit(self._rectangle_item.rect())
-            self._rectangle_item.setRect(QRectF())
-            self._rectangle_item.hide()
-        elif self._mouse_tool == ImageMouseTool.LINE_CUT_TOOL:
-            self._events.line_cut_finished.emit(self._line_item.line())
-            self._line_item.setLine(QLineF())
-            self._line_item.hide()
->>>>>>> 28cc2ad4
 
 
 class LineCutDialog(QDialog):

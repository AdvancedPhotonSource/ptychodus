from __future__ import annotations

from PyQt5.QtCore import QTimer
from PyQt5.QtWidgets import QAction

from ..model import ModelCore
from ..view import ViewCore
from .agent import AgentChatController, AgentController
from .automation import AutomationController
from .data import FileDialogFactory
from .image import ImageController
from .memory import MemoryController
from .object import ObjectController
from .patterns import PatternsController
from .probe import ProbeController
from .product import ProductController
from .ptychi import PtyChiViewControllerFactory
from .ptychonn import PtychoNNViewControllerFactory
from .ptychopinn import PtychoPINNViewControllerFactory
from .reconstructor import ReconstructorController
from .scan import ScanController
from .settings import SettingsController
from .tike import TikeViewControllerFactory
from .workflow import WorkflowController


class ControllerCore:
    def __init__(self, model: ModelCore, view: ViewCore) -> None:
        self.view = view

<<<<<<< HEAD
        self._memoryController = MemoryController(model.memoryPresenter, view.memory_widget)
        self._fileDialogFactory = FileDialogFactory()
        self._ptyChiViewControllerFactory = PtyChiViewControllerFactory(
            model.ptyChiReconstructorLibrary
        )
        self._ptychonnViewControllerFactory = PtychoNNViewControllerFactory(
            model.ptychonnReconstructorLibrary, self._fileDialogFactory
        )
        self._ptychopinnViewControllerFactory = PtychoPINNViewControllerFactory(
            model.ptychopinnReconstructorLibrary, self._fileDialogFactory
        )
        self._tikeViewControllerFactory = TikeViewControllerFactory(model.tikeReconstructorLibrary)
        self._settingsController = SettingsController(
            model.settingsRegistry,
            view.settingsView,
            view.settingsTableView,
            self._fileDialogFactory,
        )
        self._patternsImageController = ImageController.createInstance(
            model.patternVisualizationEngine,
            view.patternsImageView,
=======
        self._memory_controller = MemoryController(model.memory_presenter, view.memory_widget)
        self._file_dialog_factory = FileDialogFactory()
        self._ptychi_view_controller_factory = PtyChiViewControllerFactory(
            model.ptychi_reconstructor_library
        )
        self._ptychonn_view_controller_factory = PtychoNNViewControllerFactory(
            model.ptychonn_reconstructor_library
        )
        self._tike_view_controller_factory = TikeViewControllerFactory(
            model.tike_reconstructor_library
        )
        self._settings_controller = SettingsController(
            model.settings_registry,
            view.settings_view,
            view.settings_table_view,
            self._file_dialog_factory,
        )
        self._patterns_image_controller = ImageController(
            model.pattern_visualization_engine,
            view.patterns_image_view,
>>>>>>> 86012cb1
            view.statusBar(),
            self._file_dialog_factory,
        )
        self._patterns_controller = PatternsController(
            model.patterns.detector_settings,
            model.patterns.pattern_settings,
            model.patterns.pattern_sizer,
            model.patterns.patterns_api,
            model.patterns.dataset,
            model.metadata_presenter,
            view.patterns_view,
            self._patterns_image_controller,
            self._file_dialog_factory,
        )
        self._product_controller = ProductController.create_instance(
            model.patterns.dataset,
            model.product.product_repository,
            model.product.product_api,
            view.product_view,
            self._file_dialog_factory,
        )
        self._scan_controller = ScanController.create_instance(
            model.product.scan_repository,
            model.product.scan_api,
            view.scan_view,
            view.scan_plot_view,
            self._file_dialog_factory,
        )
        self._probe_image_controller = ImageController(
            model.probe_visualization_engine,
            view.probe_image_view,
            view.statusBar(),
            self._file_dialog_factory,
        )
        self._probe_controller = ProbeController.create_instance(
            model.product.probe_repository,
            model.product.probe_api,
            self._probe_image_controller,
            model.analysis.probe_propagator,
            model.analysis.probe_propagator_visualization_engine,
            model.analysis.stxm_simulator,
            model.analysis.stxm_visualization_engine,
            model.analysis.exposure_analyzer,
            model.analysis.exposure_visualization_engine,
            model.fluorescence_core.enhancer,
            model.fluorescence_core.visualization_engine,
            view.probe_view,
            self._file_dialog_factory,
        )
        self._object_image_controller = ImageController(
            model.object_visualization_engine,
            view.object_image_view,
            view.statusBar(),
            self._file_dialog_factory,
        )
        self._object_controller = ObjectController.create_instance(
            model.product.object_repository,
            model.product.object_api,
            self._object_image_controller,
            model.analysis.fourier_ring_correlator,
            model.analysis.xmcd_analyzer,
            model.analysis.xmcd_visualization_engine,
            view.object_view,
            self._file_dialog_factory,
        )
        self._reconstructor_controller = ReconstructorController(
            model.reconstructor.presenter,
            model.product.product_repository,
            view.reconstructor_view,
            view.reconstructor_plot_view,
            self._product_controller.table_model,
            self._file_dialog_factory,
            [
<<<<<<< HEAD
                self._ptyChiViewControllerFactory,
                self._ptychonnViewControllerFactory,
                self._tikeViewControllerFactory,
                self._ptychopinnViewControllerFactory,
=======
                self._ptychi_view_controller_factory,
                self._ptychonn_view_controller_factory,
                self._tike_view_controller_factory,
>>>>>>> 86012cb1
            ],
        )
        self._workflow_controller = WorkflowController(
            model.workflow.parameters_presenter,
            model.workflow.authorization_presenter,
            model.workflow.status_presenter,
            model.workflow.execution_presenter,
            view.workflow_parameters_view,
            view.workflow_table_view,
            self._product_controller.table_model,
        )
        self._automation_controller = AutomationController.create_instance(
            model.automation,
            model.automation.presenter,
            model.automation.processing_presenter,
            view.automation_view,
            self._file_dialog_factory,
        )
        self._agent_controller = AgentController(
            model.agent.settings, model.agent.presenter, view.agent_view
        )
        self._agent_chat_controller = AgentChatController(
            model.agent.chat_history, model.agent.presenter, view.agent_chat_view
        )

        self._refresh_data_timer = QTimer()
        self._refresh_data_timer.timeout.connect(model.refresh_active_dataset)
        self._refresh_data_timer.start(1000)  # TODO make configurable

        view.workflow_action.setVisible(model.workflow.is_supported)

        self.swap_central_widgets(view.patterns_action)
        view.patterns_action.setChecked(True)
        view.navigation_action_group.triggered.connect(
            lambda action: self.swap_central_widgets(action)
        )

        view.agent_action.setVisible(model.agent.is_supported)

    def show_main_window(self, window_title: str) -> None:
        self.view.setWindowTitle(window_title)
        self.view.show()

    def swap_central_widgets(self, action: QAction) -> None:
        index = action.data()
        self.view.left_panel.setCurrentIndex(index)
        self.view.right_panel.setCurrentIndex(index)<|MERGE_RESOLUTION|>--- conflicted
+++ resolved
@@ -28,29 +28,6 @@
     def __init__(self, model: ModelCore, view: ViewCore) -> None:
         self.view = view
 
-<<<<<<< HEAD
-        self._memoryController = MemoryController(model.memoryPresenter, view.memory_widget)
-        self._fileDialogFactory = FileDialogFactory()
-        self._ptyChiViewControllerFactory = PtyChiViewControllerFactory(
-            model.ptyChiReconstructorLibrary
-        )
-        self._ptychonnViewControllerFactory = PtychoNNViewControllerFactory(
-            model.ptychonnReconstructorLibrary, self._fileDialogFactory
-        )
-        self._ptychopinnViewControllerFactory = PtychoPINNViewControllerFactory(
-            model.ptychopinnReconstructorLibrary, self._fileDialogFactory
-        )
-        self._tikeViewControllerFactory = TikeViewControllerFactory(model.tikeReconstructorLibrary)
-        self._settingsController = SettingsController(
-            model.settingsRegistry,
-            view.settingsView,
-            view.settingsTableView,
-            self._fileDialogFactory,
-        )
-        self._patternsImageController = ImageController.createInstance(
-            model.patternVisualizationEngine,
-            view.patternsImageView,
-=======
         self._memory_controller = MemoryController(model.memory_presenter, view.memory_widget)
         self._file_dialog_factory = FileDialogFactory()
         self._ptychi_view_controller_factory = PtyChiViewControllerFactory(
@@ -58,6 +35,9 @@
         )
         self._ptychonn_view_controller_factory = PtychoNNViewControllerFactory(
             model.ptychonn_reconstructor_library
+        )
+        self._ptychopinnViewControllerFactory = PtychoPINNViewControllerFactory(
+            model.ptychopinnReconstructorLibrary, self._fileDialogFactory
         )
         self._tike_view_controller_factory = TikeViewControllerFactory(
             model.tike_reconstructor_library
@@ -71,7 +51,6 @@
         self._patterns_image_controller = ImageController(
             model.pattern_visualization_engine,
             view.patterns_image_view,
->>>>>>> 86012cb1
             view.statusBar(),
             self._file_dialog_factory,
         )
@@ -145,16 +124,10 @@
             self._product_controller.table_model,
             self._file_dialog_factory,
             [
-<<<<<<< HEAD
-                self._ptyChiViewControllerFactory,
-                self._ptychonnViewControllerFactory,
-                self._tikeViewControllerFactory,
-                self._ptychopinnViewControllerFactory,
-=======
                 self._ptychi_view_controller_factory,
                 self._ptychonn_view_controller_factory,
                 self._tike_view_controller_factory,
->>>>>>> 86012cb1
+                self._ptychopinnViewControllerFactory,
             ],
         )
         self._workflow_controller = WorkflowController(

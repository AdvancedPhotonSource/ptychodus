--- conflicted
+++ resolved
@@ -31,12 +31,8 @@
 from .product import PositionsStreamingContext, ProductCore
 from .ptychi import PtyChiReconstructorLibrary
 from .ptychonn import PtychoNNReconstructorLibrary
-<<<<<<< HEAD
 from .ptychopinn import PtychoPINNReconstructorLibrary
-from .reconstructor import ReconstructorCore, ReconstructorPresenter
-=======
 from .reconstructor import ReconstructorCore
->>>>>>> 86012cb1
 from .tike import TikeReconstructorLibrary
 from .visualization import VisualizationEngine
 from .workflow import WorkflowCore
@@ -144,20 +140,9 @@
         self.ptychonn_reconstructor_library = PtychoNNReconstructorLibrary.create_instance(
             self.settings_registry, is_developer_mode_enabled
         )
-<<<<<<< HEAD
         self.ptychopinnReconstructorLibrary = PtychoPINNReconstructorLibrary(
             self.settingsRegistry, isDeveloperModeEnabled
         )
-        self._reconstructorCore = ReconstructorCore(
-            self.settingsRegistry,
-            self.patterns_core.dataset,
-            self._productCore.productRepository,
-            [
-                self.ptyChiReconstructorLibrary,
-                self.tikeReconstructorLibrary,
-                self.ptychonnReconstructorLibrary,
-                self.ptychopinnReconstructorLibrary,
-=======
         self.reconstructor = ReconstructorCore(
             self.settings_registry,
             self.patterns.dataset,
@@ -166,7 +151,7 @@
                 self.ptychi_reconstructor_library,
                 self.tike_reconstructor_library,
                 self.ptychonn_reconstructor_library,
->>>>>>> 86012cb1
+                self.ptychopinnReconstructorLibrary,
             ],
         )
         self.fluorescence_core = FluorescenceCore(
